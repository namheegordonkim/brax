syntax = "proto3";

package brax;

// A point or scalar value in 3d space.
message Vector3 {
  float x = 1;
  float y = 2;
  float z = 3;
}

// Prevents motion or rotation along specifed axes.
message Frozen {
  // Freeze motion along the x, y, or z axes.
  Vector3 position = 1;
  // Freeze rotation around the x, y, or z axes.
  Vector3 rotation = 2;
  // Override all the position and rotation fields, setting them to 1.
  bool all = 3;
}

// Bodies have a rigid shape, mass, and rotational inertia. Bodies may connect
// to other bodies via joints, forming a kinematic tree.
message Body {
  // Unique name for this body
  string name = 1;
  // Geometric primitives that define the shape of the body
  repeated Collider colliders = 2;
  // Diagonal of the inertia tensor of this body about its center-of-mass
  Vector3 inertia = 3;
  // Mass of this body in kg
  float mass = 4;
  // Prevents motion or rotation along specified axes for this body.
  Frozen frozen = 5;
}

// Primitive shape that composes the collision surface of a body.
message Collider {
  // A 6-sided rectangular prism
  message Box {
    // Half the size of the box in each dimension.
    Vector3 halfsize = 1;
  }
  // An infinite plane with normal vector (0, 0, 1)
  message Plane {}
  // A sphere
  message Sphere {
    float radius = 1;
  }
  // A cylinder with rounded ends.
  message Capsule {
    // Radius of the sphere at each rounded end
    float radius = 1;
    // End-to-end length of the capsule
    float length = 2;
    // Capsule end (0: both ends, 1: top end, -1: bottom end)
    int32 end = 3;
  }
  // A height map aligned with the x-y plane
  message HeightMap {
    float size = 1;
    repeated float data = 2;
  }
  // High-level message for containing elasticity and friction information
  message Material {
    // How much surfaces in contact resist translation
    optional float friction = 1;  // When unspecified, defaults to global friction coefficient
    // TODO: add elasticity coefficient (optional float elasticity = 2);
  }
  // Position relative to parent body
  Vector3 position = 1;
  // Rotation relative to parent body
  Vector3 rotation = 2;
  // Friction coefficient
  optional float friction = 3;
  // A collider may only be one type
  oneof type {
    Box box = 4;
    Plane plane = 5;
    Sphere sphere = 6;
    Capsule capsule = 7;
    HeightMap heightMap = 8;
  }
  // Material properties (e.g. friction, elasticity) specific to the collider
  Material material = 8;
}

// Joints connect two bodies and restrain their movement to a rotational frame.
message Joint {
  // Min/max tuple.
  message Range {
    float min = 1;
    float max = 2;
  }
  // Unique name for this joint
  string name = 1;
  // Spring constant controlling the strength of this joint
  float stiffness = 2;
  // Parent body's name
  string parent = 3;
  // Child body's name
  string child = 4;
  // Offset from the parent's center of mass to the joint
  Vector3 parent_offset = 5;
  // Offset from the child's center of mass to the joint
  Vector3 child_offset = 6;
  // The offset rotation from the parent to the joint's coordinate system
  // The joint's local x, y, and z axes are made active by
  // supplying 1, 2, or 3 angle_limits, respectively.
  Vector3 rotation = 7;
  // Damps parent and child angular velocities to be equal
  float angular_damping = 8;
  // Limits for actuated axes.  Supply one Range for joint-local-x actuation
  // and two for x,y.
  repeated Range angle_limit = 9;
  // Strength of the force that restores joint to within the angle limits
  // If not set, defaults to a joint-dependent fraction of `stiffness`.
  optional float limit_strength = 10;
  // Damps the spring connecting the parent to the child
  // If not set, defaults to a joint-dependent fraction of `sqrt(stiffness)`.
  optional float spring_damping = 11;
  // The initial rotation between the parent and child, defined in terms of
  // an intrinsic euler rotation about parent's local axes.  This sets the
  // reference "zero" of the joint's rotation axes.
  Vector3 reference_rotation = 12;
}

// Actuators provide interactive control of a system via the step function.
// An actuator acts on a single joint.  It occupies as many dimensions in
// the action vector as there are ranges in its joint.
message Actuator {
  // Unique name for this actuator
  string name = 1;
  // Joint for this actuator
  string joint = 2;
  // Spring constant multiplier on input value to output torque
  float strength = 3;
  // Applies a direct torque to the joint
  message Torque {}
  // Drives a joint to a desired target angle of rotation about its axes
  message Angle {}
  // An actuator may only be one type
  oneof type {
    Torque torque = 4;
    Angle angle = 5;
  }
}

// Forces provide interactive control of a system via the step function.
// A force acts on a single body.  It occupies 3 positions in the action vector
// corresponding to the direction and magnitude of the force to apply, which is
// additionally multiplied by `strength`.
message Force {
  // Unique name for this force
  string name = 1;
  // Body for this force
  string body = 2;
  // Multiplier for intensity of force
  float strength = 3;
  // Applies a force to the center of the body in the specified direction
  message Thruster {}
  // A force may only be one type
  oneof type {
    Thruster thruster = 4;
  }
}

// DefaultState determines the default orientations of bodies in the system
// returned by the default_qp() function.
message DefaultState {
  message JointAngle {
    // Joint name
    string name = 1;
    // Default angles in degrees
    Vector3 angle = 2;
  }
  message QP {
    // Name of body
    string name = 1;
    // Position of body in world space
    Vector3 pos = 2;
    // Rotation of body in world space
    Vector3 rot = 3;
    // Velocity of body in world space
    Vector3 vel = 4;
    // Angular velocity of body in world space
    Vector3 ang = 5;
  }
  // Default joint angles.
  repeated JointAngle angles = 1;
  // Default orientations for root bodies (not a child of a joint).
  repeated QP qps = 2;
}

// The configuration of a system for Brax to simulate
message Config {
  message NamePair {
    string first = 1;
    string second = 2;
  }
  // All of the bodies in the system
  repeated Body bodies = 1;
  // All of the joints in the system
  repeated Joint joints = 2;
  // All of the actuators in the system
  repeated Actuator actuators = 3;
<<<<<<< HEAD
  // Forces to apply to bodies
  repeated Force forces = 16;
=======
  // TODO: encapsulate global elasticity and friction into global material
>>>>>>> a039c996
  // Bounciness of all collisions
  float elasticity = 4;
  // How much surfaces in contact resist translation
  float friction = 5;
  // Uniform force applied to each body
  Vector3 gravity = 6;
  // Linear velocity damping applied to each body
  float velocity_damping = 7;
  // Angular velocity damping applied to each body
  float angular_damping = 8;
  // How aggressively interpenetrating bodies should push away from one another
  float baumgarte_erp = 9;
  // Pairs of bodies in the scene than can collide with one another
  repeated NamePair collide_include = 10;
  // Amount of time to simulate each step, in seconds
  float dt = 11;
  // How many substeps to perform to maintain numerical stability
  int32 substeps = 12;
  // Prevents motion or rotation along specified axes for the entire system
  Frozen frozen = 13;
  // Default states of bodies in the system
  repeated DefaultState defaults = 14;
  // Limits the number of collision checks per collider pair
  int32 collider_cutoff = 15;
}<|MERGE_RESOLUTION|>--- conflicted
+++ resolved
@@ -71,15 +71,13 @@
   Vector3 position = 1;
   // Rotation relative to parent body
   Vector3 rotation = 2;
-  // Friction coefficient
-  optional float friction = 3;
   // A collider may only be one type
   oneof type {
-    Box box = 4;
-    Plane plane = 5;
-    Sphere sphere = 6;
-    Capsule capsule = 7;
-    HeightMap heightMap = 8;
+    Box box = 3;
+    Plane plane = 4;
+    Sphere sphere = 5;
+    Capsule capsule = 6;
+    HeightMap heightMap = 7;
   }
   // Material properties (e.g. friction, elasticity) specific to the collider
   Material material = 8;
@@ -204,12 +202,9 @@
   repeated Joint joints = 2;
   // All of the actuators in the system
   repeated Actuator actuators = 3;
-<<<<<<< HEAD
   // Forces to apply to bodies
   repeated Force forces = 16;
-=======
   // TODO: encapsulate global elasticity and friction into global material
->>>>>>> a039c996
   // Bounciness of all collisions
   float elasticity = 4;
   // How much surfaces in contact resist translation
