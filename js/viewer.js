/**
 * @fileoverview BraxViewer can render static trajectories from json and also
 * connect to a remote brax engine for interactive visualization.
 */

import * as THREE from 'https://cdn.jsdelivr.net/gh/mrdoob/three.js@r135/build/three.module.js';
import {OrbitControls} from 'https://cdn.jsdelivr.net/gh/mrdoob/three.js@r135/examples/jsm/controls/OrbitControls.js';
import {GUI} from 'https://cdn.jsdelivr.net/gh/mrdoob/three.js@r135/examples/jsm/libs/lil-gui.module.min.js';

import {Animator} from './animator.js';
import {Selector} from './selector.js';
import {createScene, createTrajectory} from './system.js';
import { CSS2DRenderer, CSS2DObject } from 'https://cdn.jsdelivr.net/gh/mrdoob/three.js@r135/examples/jsm/renderers/CSS2DRenderer.js';

console.log("viewer.js")

function downloadDataUri(name, uri) {
  let link = document.createElement('a');
  link.download = name;
  link.href = uri;
  document.body.appendChild(link);
  link.click();
  document.body.removeChild(link);
}

function downloadFile(name, contents, mime) {
  mime = mime || 'text/plain';
  let blob = new Blob([contents], {type: mime});
  let link = document.createElement('a');
  document.body.appendChild(link);
  link.download = name;
  link.href = window.URL.createObjectURL(blob);
  link.onclick = function(e) {
    let scope = this;
    setTimeout(function() {
      window.URL.revokeObjectURL(scope.href);
    }, 1500);
  };
  link.click();
  link.remove();
}

const hoverMaterial =
    new THREE.MeshPhongMaterial({color: 0x332722, emissive: 0x114a67});
const selectMaterial = new THREE.MeshPhongMaterial({color: 0x2194ce});

class Viewer {
  constructor(domElement, system) {
    this.domElement = domElement;
    this.system = system;
    this.scene = createScene(system);
    this.trajectory = createTrajectory(system);

    /* set up renderer, camera, and add default scene elements */
    this.renderer = new THREE.WebGLRenderer({antialias: true, alpha: true, preserveDrawingBuffer: true});
    this.renderer.setPixelRatio(window.devicePixelRatio);
    this.renderer.shadowMap.enabled = true;
    this.renderer.outputEncoding = THREE.sRGBEncoding;

    this.domElement.appendChild(this.renderer.domElement);

    // to enable label debug rendering
    this.labelRenderer = new CSS2DRenderer();
    this.labelRenderer.setSize( window.innerWidth, window.innerHeight );
    this.labelRenderer.domElement.style.position = 'absolute';
    this.labelRenderer.domElement.style.top = '0px';
    this.domElement.appendChild(this.labelRenderer.domElement);

    this.camera = new THREE.PerspectiveCamera(40, 1, 0.01, 100);
<<<<<<< HEAD
    this.camera.position.set(0, 5, 0);
    this.camera.follow = false;
=======
    if (system.config.frozen.position.z) {
      this.camera.position.set(0, 1, 0);
    } else if (system.config.frozen.position.y) {
      this.camera.position.set(0, 1, 2);
    } else {
      this.camera.position.set(5, 2, 8);
    }
    this.camera.follow = true;
>>>>>>> 748229c0
    this.camera.freezeAngle = false;
    this.camera.followDistance = 10;

    this.scene.background = new THREE.Color(0xa0a0a0);
    this.scene.fog = new THREE.Fog(0xa0a0a0, 40, 60);

    const hemiLight = new THREE.HemisphereLight(0xffffff, 0x444444);
    hemiLight.position.set(0, 20, 0);
    this.scene.add(hemiLight);

    const dirLight = new THREE.DirectionalLight(0xffffff);
    dirLight.position.set(3, 10, 10);
    dirLight.castShadow = true;
    dirLight.shadow.camera.top = 10;
    dirLight.shadow.camera.bottom = -10;
    dirLight.shadow.camera.left = -10;
    dirLight.shadow.camera.right = 10;
    dirLight.shadow.camera.near = 0.1;
    dirLight.shadow.camera.far = 40;
    this.scene.add(dirLight);

    /* set up orbit controls */
    this.controls = new OrbitControls(this.camera, this.labelRenderer.domElement);
    this.controls.enablePan = false;
    this.controls.enableDamping = true;
    this.controls.addEventListener('start', () => {this.setDirty()});
    this.controls.addEventListener('change', () => {this.setDirty()});
    this.controlTargetPos = this.controls.target.clone();
    // this.controls.enabled = false;

    /* set up gui */
    this.gui = new GUI({autoPlace: false});
    this.domElement.parentElement.appendChild(this.gui.domElement);
    this.gui.domElement.style.position = 'absolute';
    this.gui.domElement.style.right = 0;
    this.gui.domElement.style.top = 0;

    /* add camera inspectors */
    const cameraFolder = this.gui.addFolder('Camera');
    cameraFolder.add(this.camera, 'freezeAngle').name('Freeze Angle');
    cameraFolder.add(this.camera, 'follow').name('Follow Target');
    cameraFolder.add(this.camera, 'followDistance')
        .name('Follow Distance')
        .min(1)
        .max(50);

    /* set up animator and load trajectory */
    this.animator = new Animator(this);
    this.animator.load(this.trajectory, {});

    /* add body insepctors */
    const bodiesFolder = this.gui.addFolder('Bodies');
    bodiesFolder.open();

    this.bodyFolders = {};

    for (let c of this.scene.children) {
      if (!c.name) continue;
      const folder = bodiesFolder.addFolder(c.name);
      this.bodyFolders[c.name] = folder;

      function defaults() {
        for (const gui of arguments) {
          gui.step(0.01).listen().domElement.style.pointerEvents = 'none';
        }
      }
      defaults(
          folder.add(c.position, 'x').name('pos.x'),
          folder.add(c.position, 'y').name('pos.y'),
          folder.add(c.position, 'z').name('pos.z'),
          folder.add(c.rotation, 'x').name('rot.x'),
          folder.add(c.rotation, 'y').name('rot.y'),
          folder.add(c.rotation, 'z').name('rot.z'),
      );
    }
    let saveFolder = this.gui.addFolder('Save / Capture');
    saveFolder.add(this, 'saveScene').name('Save Scene');
    saveFolder.add(this, 'saveImage').name('Capture Image');

    this.gui.close();

    /* set up body selector */
    this.selector = new Selector(this);
    this.selector.addEventListener(
        'hoveron', (evt) => this.setHover(evt.object, true));
    this.selector.addEventListener(
        'hoveroff', (evt) => this.setHover(evt.object, false));
    this.selector.addEventListener(
        'select', (evt) => this.setSelected(evt.object, true));
    this.selector.addEventListener(
        'deselect', (evt) => this.setSelected(evt.object, false));

    this.defaultTarget = this.selector.selectable[0];
    this.target = this.defaultTarget;

    /* get ready to render first frame */
    this.setDirty();

    window.onload = (evt) => this.setSize();
    window.addEventListener('resize', (evt) => this.setSize(), false);
    requestAnimationFrame(() => this.setSize());

    /* start animation */
    this.animate();
  }

  setDirty() {
    this.needsRender = true;
  }

  setSize(w, h) {
    if (w === undefined) {
      w = this.domElement.offsetWidth;
    }
    if (h === undefined) {
      h = this.domElement.clientHeight;
    }
    if (this.camera.type == 'OrthographicCamera') {
      this.camera.right =
          this.camera.left + w * (this.camera.top - this.camera.bottom) / h;
    } else {
      this.camera.aspect = w / h;
    }
    this.camera.updateProjectionMatrix();
    this.renderer.setSize(w, h);
    this.labelRenderer.setSize(w, h);
    this.setDirty();
  }

  render() {
    this.renderer.render(this.scene, this.camera);
    this.labelRenderer.render(this.scene, this.camera);

    this.needsRender = false;
  }

  animate() {
    requestAnimationFrame(() => this.animate());
    this.animator.update();

    // make sure the orbiter is pointed at the right target
    const targetPos = new THREE.Vector3();
    this.target.getWorldPosition(targetPos);

    // if the target gets too far from the camera, nudge the camera
    if (this.camera.follow) {
      this.controls.target.lerp(targetPos, 0.1);
      if (this.camera.position.distanceTo(this.controls.target) >
          this.camera.followDistance) {
        const followBehind = this.controls.target.clone()
                                 .sub(this.camera.position)
                                 .normalize()
                                 .multiplyScalar(this.camera.followDistance)
                                 .sub(this.controls.target)
                                 .negate();
        this.camera.position.lerp(followBehind, 0.5);
        this.setDirty();
      }
    }

    if (this.controls.update()) {
      this.setDirty();
    }

    // if freezeAngle requested, move the camera on xz plane to match target
    if (this.camera.freezeAngle) {
      const off = new THREE.Vector3();
      off.add(this.controls.target).sub(this.controlTargetPos);
      off.setComponent(1, 0);
      if (off.lengthSq() > 0) {
        this.camera.position.add(off);
        this.setDirty();
      }
    }
    this.controlTargetPos.copy(this.controls.target);


    if (this.needsRender) {
      this.render();
    }
  }

  saveImage() {
    this.render();
    const imageData = this.renderer.domElement.toDataURL();
    downloadDataUri('brax.png', imageData);
  }

  saveScene() {
    downloadFile('system.json', JSON.stringify(this.system));
  }

  setHover(object, hovering) {
    this.setDirty();
    if (!object.selected) {
      object.traverse(function(child) {
        if (child instanceof THREE.Mesh) {
          child.material = hovering ? hoverMaterial : child.baseMaterial;
        }
      });
    }
    if (object.name in this.bodyFolders) {
      const titleElement =
          this.bodyFolders[object.name].domElement.querySelector('.title');
      if (titleElement) {
        titleElement.style.backgroundColor = hovering ? '#2fa1d6' : '#000';
      }
    }
  }

  setSelected(object, selected) {
    object.selected = selected;
    this.target = selected ? object : this.defaultTarget;
    object.traverse((child) => {
      if (child instanceof THREE.Mesh) {
        child.material = selected ? selectMaterial : child.baseMaterial;
      }
    });
    if (object.name in this.bodyFolders) {
      if (object.selected) {
        this.bodyFolders[object.name].open();
      } else {
        this.bodyFolders[object.name].close();
      }
    }
    this.setDirty();
  }
}

export {Viewer};<|MERGE_RESOLUTION|>--- conflicted
+++ resolved
@@ -52,7 +52,7 @@
     this.trajectory = createTrajectory(system);
 
     /* set up renderer, camera, and add default scene elements */
-    this.renderer = new THREE.WebGLRenderer({antialias: true, alpha: true, preserveDrawingBuffer: true});
+    this.renderer = new THREE.WebGLRenderer({antialias: true, alpha: true});
     this.renderer.setPixelRatio(window.devicePixelRatio);
     this.renderer.shadowMap.enabled = true;
     this.renderer.outputEncoding = THREE.sRGBEncoding;
@@ -67,10 +67,6 @@
     this.domElement.appendChild(this.labelRenderer.domElement);
 
     this.camera = new THREE.PerspectiveCamera(40, 1, 0.01, 100);
-<<<<<<< HEAD
-    this.camera.position.set(0, 5, 0);
-    this.camera.follow = false;
-=======
     if (system.config.frozen.position.z) {
       this.camera.position.set(0, 1, 0);
     } else if (system.config.frozen.position.y) {
@@ -78,8 +74,8 @@
     } else {
       this.camera.position.set(5, 2, 8);
     }
-    this.camera.follow = true;
->>>>>>> 748229c0
+    this.camera.position.set(0, 5, 0);
+    this.camera.follow = false;
     this.camera.freezeAngle = false;
     this.camera.followDistance = 10;
 
@@ -99,14 +95,17 @@
     dirLight.shadow.camera.right = 10;
     dirLight.shadow.camera.near = 0.1;
     dirLight.shadow.camera.far = 40;
+    dirLight.shadow.mapSize.width = 4096; // default is 512
+    dirLight.shadow.mapSize.height = 4096; // default is 512
     this.scene.add(dirLight);
+    this.dirLight = dirLight;
 
     /* set up orbit controls */
     this.controls = new OrbitControls(this.camera, this.labelRenderer.domElement);
     this.controls.enablePan = false;
     this.controls.enableDamping = true;
-    this.controls.addEventListener('start', () => {this.setDirty()});
-    this.controls.addEventListener('change', () => {this.setDirty()});
+    this.controls.addEventListener('start', () => {this.setDirty();});
+    this.controls.addEventListener('change', () => {this.setDirty();});
     this.controlTargetPos = this.controls.target.clone();
     // this.controls.enabled = false;
 
@@ -132,7 +131,7 @@
 
     /* add body insepctors */
     const bodiesFolder = this.gui.addFolder('Bodies');
-    bodiesFolder.open();
+    bodiesFolder.close();
 
     this.bodyFolders = {};
 
@@ -140,6 +139,7 @@
       if (!c.name) continue;
       const folder = bodiesFolder.addFolder(c.name);
       this.bodyFolders[c.name] = folder;
+      folder.close();
 
       function defaults() {
         for (const gui of arguments) {
@@ -182,6 +182,9 @@
     window.addEventListener('resize', (evt) => this.setSize(), false);
     requestAnimationFrame(() => this.setSize());
 
+    const resizeObserver = new ResizeObserver(() => this.resizeCanvasToDisplaySize());
+    resizeObserver.observe(this.domElement, {box: 'content-box'});
+
     /* start animation */
     this.animate();
   }
@@ -207,6 +210,13 @@
     this.renderer.setSize(w, h);
     this.labelRenderer.setSize(w, h);
     this.setDirty();
+  }
+
+  resizeCanvasToDisplaySize() {
+    //look up canvas size
+    const width = this.domElement.clientWidth;
+    const height = this.domElement.clientHeight;
+    this.setSize(width, height);
   }
 
   render() {
@@ -240,6 +250,10 @@
       }
     }
 
+    // make sure target stays within shadow map region
+    this.dirLight.position.set(targetPos.x + 3, targetPos.y + 10, targetPos.z + 10);
+    this.dirLight.target = this.target;
+
     if (this.controls.update()) {
       this.setDirty();
     }
